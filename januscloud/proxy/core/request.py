# -*- coding: utf-8 -*-

import logging
<<<<<<< HEAD
from januscloud.transport.ws import WSServer, WSClient
from januscloud.common.logger import test_config
from januscloud.common.utils import error_to_janus_msg, create_janus_msg
from januscloud.common.error import JanusCloudError, JANUS_ERROR_UNKNOWN_REQUEST
=======
>>>>>>> e201bf21
from januscloud.common.schema import Schema, Optional, DoNotCare, \
    Use, IntVal, Default, SchemaError, BoolVal, StrRe, ListVal, Or, STRING, \
    FloatVal, AutoDel

log = logging.getLogger(__name__)


class TransportSession(object):
    """ This class should be sub-class by the transport """

    def send_message(self, message):
        """ Method to send a message to a client over a transport session,

        Args:
            message: the dict content to send

        Returns:
            no returns
        Raise:
            TransportError: An transport error occurred when sending the message
        """
        pass

    def session_created(self, session_id):
        """ Method to notify the transport that a new janus session has been created from this transport

        Args:
            session_id: The janus session ID that was created (if the transport cares)

        Returns:
            no returns

        """
        pass

    def session_over(self, session_id, timeout=False, claimed=False):
        """ Method to notify the transport plugin that a session it originated timed out


        Args:
            session_id: The session ID that was closed (if the transport cares)
            timeout: Whether the cause for the session closure is a timeout (this may interest transport plugins more)
            claimed: Whether the cause for the session closure is due to someone claiming the session

        Returns:
            no returns

        """
        pass

    def session_claimed(self, session_id):
        """ Method to notify the transport plugin that a session it owned was claimed by another transport

        Args:
            session_id: The session ID that was claimed (if the transport cares)

        Returns:
            no returns

        """
        pass


class Request(object):
    request_schema = Schema({
        "janus": StrRe(r"^\S+$"),
        "transaction": StrRe(r"^\S+$"),
        Optional("session_id"): IntVal(),
        Optional("handle_id"): IntVal(),
        DoNotCare(str): object  # for all other key we don't care
    })

<<<<<<< HEAD
    def __init__(self, transport_session=None, message={}):
        message = self.request_schema.validate(message)
=======
    def __init__(self, transport_session, message):
>>>>>>> e201bf21
        self.transport_session = transport_session
        self.message = message
        self.janus = message['janus']
        self.transaction = message['transaction']
        self.session_id = message.get('session_id', 0)
        self.handle_id = message.get('handle_id', 0)


class RequestHandler(object):
<<<<<<< HEAD

    def __init__(self, fontend_session_mgr=None, plugin_list=[], proxy_conf={}):
        self._fontend_session_mgr = fontend_session_mgr
        self._plugins_list = plugin_list
        self._proxy_conf = proxy_conf

        pass

    def _handle_info(self, request):
        reply = create_janus_msg('server_info', 0, request.transaction)
        reply['name'] = 'Janus-Cloud Proxy'
        reply['author'] = 'OpenSight'
        reply['email'] = 'public@opensight.cn'
        reply['website'] = 'https://github.com/OpenSight/janus-cloud'
        reply['server_name'] = self._proxy_conf.get('general', {}).get('server_name', 'MyJanusCloudProxy')
        reply['session-timeout'] = self._proxy_conf.get('general', {}).get('session_timeout', 60)
=======
>>>>>>> e201bf21

        plugin_info_list = {}
        for plugin in self._plugin_list:
            plugin_info = {

            }
        reply['plugins'] = plugin_info_list

        return reply

    def _handle_ping(self, request):
        return create_janus_msg('pong', 0, request.transaction)

    def _handle_create(self, request):
        return {}

    def _handle_destroy(self, request):
        return {}

    def _handle_keepalive(self, request):
        log.debug('Got a keep-alive on session {0}'.format(request.session_id))
        return create_janus_msg('ack', request.session_id, request.transaction)

    def _handle_attach(self, request):
        return {}

    def _handle_detach(self, request):
        return {}

    def _handle_hangup(self, request):
        return {}

    def _handle_claim(self, request):
        return {}

    def _handle_message(self, request):
        # dispatch to plugin handle
        return {}

    def _handle_trickle(self, request):

        # dispatch to plugin handle

        return {}

    def incoming_request(self, request):
        """ handle the request from the transport module

        Args:
            request: the request to handle

        Returns:
            a dict to response to the initial client

        """

        try:
            handler = getattr(self, '_handle_' + request.janus)
            if handler is None:
                raise JanusCloudError('Unknown request \'{0}\''.format(request.janus), JANUS_ERROR_UNKNOWN_REQUEST)
            return handler(request)
        except Exception as e:
            return error_to_janus_msg(request.session_id, request.transport_session, e)

    def transport_gone(self, transport_session):
        """ notify transport session is closed by the transport module """

        pass


if __name__ == '__main__':
    handler = RequestHandler()
    income_message = {
        'janus': 'keepalive',
        'transaction': 'test_1234',
        'session_id': 12345,
        'handle_id': 6789
    }
    request = Request(message=income_message)

    reply = handler.incoming_request(request)

    print(reply)



<|MERGE_RESOLUTION|>--- conflicted
+++ resolved
@@ -1,13 +1,8 @@
 # -*- coding: utf-8 -*-
 
 import logging
-<<<<<<< HEAD
-from januscloud.transport.ws import WSServer, WSClient
-from januscloud.common.logger import test_config
 from januscloud.common.utils import error_to_janus_msg, create_janus_msg
 from januscloud.common.error import JanusCloudError, JANUS_ERROR_UNKNOWN_REQUEST
-=======
->>>>>>> e201bf21
 from januscloud.common.schema import Schema, Optional, DoNotCare, \
     Use, IntVal, Default, SchemaError, BoolVal, StrRe, ListVal, Or, STRING, \
     FloatVal, AutoDel
@@ -80,12 +75,8 @@
         DoNotCare(str): object  # for all other key we don't care
     })
 
-<<<<<<< HEAD
-    def __init__(self, transport_session=None, message={}):
+    def __init__(self, transport_session, message):
         message = self.request_schema.validate(message)
-=======
-    def __init__(self, transport_session, message):
->>>>>>> e201bf21
         self.transport_session = transport_session
         self.message = message
         self.janus = message['janus']
@@ -95,7 +86,6 @@
 
 
 class RequestHandler(object):
-<<<<<<< HEAD
 
     def __init__(self, fontend_session_mgr=None, plugin_list=[], proxy_conf={}):
         self._fontend_session_mgr = fontend_session_mgr
@@ -112,8 +102,6 @@
         reply['website'] = 'https://github.com/OpenSight/janus-cloud'
         reply['server_name'] = self._proxy_conf.get('general', {}).get('server_name', 'MyJanusCloudProxy')
         reply['session-timeout'] = self._proxy_conf.get('general', {}).get('session_timeout', 60)
-=======
->>>>>>> e201bf21
 
         plugin_info_list = {}
         for plugin in self._plugin_list:
